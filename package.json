{
<<<<<<< HEAD
  "name": "mconf-webvtt",
  "version": "1.5.0",
=======
  "name": "node-webvtt",
  "version": "1.9.4",
>>>>>>> 8dae70d4
  "description": "WebVTT parser, compiler, and segmenter with HLS support",
  "main": "index.js",
  "scripts": {
    "eslint": "eslint *.js **/*.js",
    "test": "npm run eslint -s && nyc mocha -R dot"
  },
  "keywords": [
    "webvtt",
    "vtt",
    "segment",
    "hls",
    "subtitle",
    "closed",
    "caption"
  ],
  "repository": {
    "type": "git",
    "url": "git://github.com/pedrobmarin/mconf-webvtt"
  },
  "author": "Ólafur Sverrir Kjartansson <kjarni@gmail.com>",
  "contributors": [
    "Pedro Beschorner Marin <pedrobmarin@gmail.com>"
  ],
  "license": "MIT",
  "devDependencies": {
    "chai": "^4.3.0",
    "eslint": "^7.20.0",
    "mocha": "^8.3.0",
    "nyc": "^15.1.0"
  },
  "dependencies": {
    "commander": "^7.1.0"
  },
  "engines": {
    "node": ">= 8.16.0"
  },
  "files": [
    "/lib",
    "/bin",
    "index.js"
  ],
  "bin": {
    "webvtt-segment": "./bin/webvtt-segment.js"
  },
  "nyc": {
    "extension": [
      ".js"
    ],
    "include": [
      "lib/**/*.js"
    ],
    "reporter": [
      "text",
      "html",
      "lcov"
    ],
    "all": true,
    "check-coverage": true,
    "statements": 100,
    "functions": 100,
    "branches": 100,
    "lines": 100
  }
}<|MERGE_RESOLUTION|>--- conflicted
+++ resolved
@@ -1,11 +1,6 @@
 {
-<<<<<<< HEAD
   "name": "mconf-webvtt",
-  "version": "1.5.0",
-=======
-  "name": "node-webvtt",
   "version": "1.9.4",
->>>>>>> 8dae70d4
   "description": "WebVTT parser, compiler, and segmenter with HLS support",
   "main": "index.js",
   "scripts": {
