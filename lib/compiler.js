'use strict';

/**
 * See spec: https://www.w3.org/TR/webvtt1/#file-structure
 */

function CompilerError (message, error) {
  this.message = message;
  this.error = error;
}

CompilerError.prototype = Object.create(Error.prototype);

const CUE_META = 'MCONF_CUE_META';
const META = 'MCONF_META';

function compile (input) {

  if (!input) {
    throw new CompilerError('Input must be non-null');
  }

  if (typeof input !== 'object') {
    throw new CompilerError('Input must be an object');
  }

  if (Array.isArray(input)) {
    throw new CompilerError('Input cannot be array');
  }

  if (!input.valid) {
    throw new CompilerError('Input must be valid');
  }

  let output = 'WEBVTT\n';

<<<<<<< HEAD
  const { meta } = input;
  if (meta) {
    output += '\n';
    output += compileMeta(meta);
  }

  input.cues.forEach((cue) => {
=======
  if (input.meta) {
    if (typeof input.meta !== 'object' || Array.isArray(input.meta)) {
      throw new CompilerError('Metadata must be an object');
    }

    Object.entries(input.meta).forEach((i) => {
      if (typeof i[1] !== 'string') {
        throw new CompilerError(`Metadata value for "${i[0]}" must be string`);
      }

      output += `${i[0]}: ${i[1]}\n`;
    });
  }

  let lastTime = null;

  input.cues.forEach((cue, index) => {
    if (lastTime && lastTime > cue.start) {
      throw new CompilerError(`Cue number ${index} is not in chronological`
        + ' order');
    }

    lastTime = cue.start;

>>>>>>> 8dae70d4
    output += '\n';
    output += compileCue(cue);
    output += '\n';
  });

  return output;
}

function sanitizeOutput (output) {
  return output.replace('-->', '');
}

function compileCueMeta (cueMeta) {
  if (typeof cueMeta !== 'object') {
    throw new CompilerError('Cue meta malformed: not of type object');
  }

  const output = `NOTE ${CUE_META} ${JSON.stringify(cueMeta)}\n`;
  const sanitizedOutput = sanitizeOutput(output);

  return sanitizedOutput;
}

function compileMeta (meta) {
  if (typeof meta !== 'object') {
    throw new CompilerError('Meta malformed: not of type object');
  }

  const output = `NOTE ${META} ${JSON.stringify(meta)}\n`;
  const sanitizedOutput = sanitizeOutput(output);

  return sanitizedOutput;
}

/**
 * Compile a single cue block.
 *
 * @param {array} cue Array of content for the cue
 *
 * @returns {object} cue Cue object with start, end, text and styles.
 *
 */
function compileCue (cue) {
  // TODO: check for malformed JSON
  if (typeof cue !== 'object') {
    throw new CompilerError('Cue malformed: not of type object');
  }

  if (typeof cue.identifier !== 'string' &&
      typeof cue.identifier !== 'number' &&
      cue.identifier !== null) {
    throw new CompilerError(`Cue malformed: identifier value is not a string.
    ${JSON.stringify(cue)}`);
  }

  if (isNaN(cue.start)) {
    throw new CompilerError(`Cue malformed: null start value.
    ${JSON.stringify(cue)}`);
  }

  if (isNaN(cue.end)) {
    throw new CompilerError(`Cue malformed: null end value.
    ${JSON.stringify(cue)}`);
  }

  if (cue.start >= cue.end) {
    throw new CompilerError(`Cue malformed: start timestamp greater than end
    ${JSON.stringify(cue)}`);
  }

  if (typeof cue.text !== 'string') {
    throw new CompilerError(`Cue malformed: null text value.
    ${JSON.stringify(cue)}`);
  }

  if (typeof cue.styles !== 'string') {
    throw new CompilerError(`Cue malformed: null styles value.
    ${JSON.stringify(cue)}`);
  }

  let output = '';

  if (cue.meta) {
    output += `${compileCueMeta(cue.meta)}\n`;
  }

  if (cue.identifier.length > 0) {
    output += `${cue.identifier}\n`;
  }

  const startTimestamp = convertTimestamp(cue.start);
  const endTimestamp = convertTimestamp(cue.end);

  output += `${startTimestamp} --> ${endTimestamp}`;
  output += cue.styles ? ` ${cue.styles}` : '';
  output += `\n${cue.text}`;

  return output;
}

function convertTimestamp (time) {
  const hours = pad(calculateHours(time), 2);
  const minutes = pad(calculateMinutes(time), 2);
  const seconds = pad(calculateSeconds(time), 2);
  const milliseconds = pad(calculateMs(time), 3);
  return `${hours}:${minutes}:${seconds}.${milliseconds}`;
}

function pad (num, zeroes) {
  let output = `${num}`;

  while (output.length < zeroes) {
    output = `0${ output }`;
  }

  return output;
}

function calculateHours (time) {
  return Math.floor(time / 60 / 60);
}

function calculateMinutes (time) {
  return (Math.floor(time / 60) % 60);
}

function calculateSeconds (time) {
  return Math.floor((time) % 60);
}

function calculateMs (time) {
  return Math.floor((time % 1).toFixed(4) * 1000);
}

module.exports = { CompilerError, compile };<|MERGE_RESOLUTION|>--- conflicted
+++ resolved
@@ -4,7 +4,7 @@
  * See spec: https://www.w3.org/TR/webvtt1/#file-structure
  */
 
-function CompilerError (message, error) {
+function CompilerError(message, error) {
   this.message = message;
   this.error = error;
 }
@@ -14,7 +14,12 @@
 const CUE_META = 'MCONF_CUE_META';
 const META = 'MCONF_META';
 
-function compile (input) {
+function compile(input, options) {
+  if (!options) {
+    options = {};
+  }
+
+  const { strict = true } = options;
 
   if (!input) {
     throw new CompilerError('Input must be non-null');
@@ -28,33 +33,16 @@
     throw new CompilerError('Input cannot be array');
   }
 
-  if (!input.valid) {
+  if (!input.valid && strict) {
     throw new CompilerError('Input must be valid');
   }
 
   let output = 'WEBVTT\n';
 
-<<<<<<< HEAD
   const { meta } = input;
   if (meta) {
     output += '\n';
     output += compileMeta(meta);
-  }
-
-  input.cues.forEach((cue) => {
-=======
-  if (input.meta) {
-    if (typeof input.meta !== 'object' || Array.isArray(input.meta)) {
-      throw new CompilerError('Metadata must be an object');
-    }
-
-    Object.entries(input.meta).forEach((i) => {
-      if (typeof i[1] !== 'string') {
-        throw new CompilerError(`Metadata value for "${i[0]}" must be string`);
-      }
-
-      output += `${i[0]}: ${i[1]}\n`;
-    });
   }
 
   let lastTime = null;
@@ -67,20 +55,19 @@
 
     lastTime = cue.start;
 
->>>>>>> 8dae70d4
     output += '\n';
-    output += compileCue(cue);
+    output += compileCue(cue, strict);
     output += '\n';
   });
 
   return output;
 }
 
-function sanitizeOutput (output) {
+function sanitizeOutput(output) {
   return output.replace('-->', '');
 }
 
-function compileCueMeta (cueMeta) {
+function compileCueMeta(cueMeta) {
   if (typeof cueMeta !== 'object') {
     throw new CompilerError('Cue meta malformed: not of type object');
   }
@@ -91,7 +78,7 @@
   return sanitizedOutput;
 }
 
-function compileMeta (meta) {
+function compileMeta(meta) {
   if (typeof meta !== 'object') {
     throw new CompilerError('Meta malformed: not of type object');
   }
@@ -110,15 +97,15 @@
  * @returns {object} cue Cue object with start, end, text and styles.
  *
  */
-function compileCue (cue) {
+function compileCue(cue, strict) {
   // TODO: check for malformed JSON
   if (typeof cue !== 'object') {
     throw new CompilerError('Cue malformed: not of type object');
   }
 
   if (typeof cue.identifier !== 'string' &&
-      typeof cue.identifier !== 'number' &&
-      cue.identifier !== null) {
+    typeof cue.identifier !== 'number' &&
+    cue.identifier !== null) {
     throw new CompilerError(`Cue malformed: identifier value is not a string.
     ${JSON.stringify(cue)}`);
   }
@@ -133,7 +120,7 @@
     ${JSON.stringify(cue)}`);
   }
 
-  if (cue.start >= cue.end) {
+  if (strict && cue.start >= cue.end) {
     throw new CompilerError(`Cue malformed: start timestamp greater than end
     ${JSON.stringify(cue)}`);
   }
@@ -168,7 +155,7 @@
   return output;
 }
 
-function convertTimestamp (time) {
+function convertTimestamp(time) {
   const hours = pad(calculateHours(time), 2);
   const minutes = pad(calculateMinutes(time), 2);
   const seconds = pad(calculateSeconds(time), 2);
@@ -176,29 +163,29 @@
   return `${hours}:${minutes}:${seconds}.${milliseconds}`;
 }
 
-function pad (num, zeroes) {
+function pad(num, zeroes) {
   let output = `${num}`;
 
   while (output.length < zeroes) {
-    output = `0${ output }`;
+    output = `0${output}`;
   }
 
   return output;
 }
 
-function calculateHours (time) {
+function calculateHours(time) {
   return Math.floor(time / 60 / 60);
 }
 
-function calculateMinutes (time) {
+function calculateMinutes(time) {
   return (Math.floor(time / 60) % 60);
 }
 
-function calculateSeconds (time) {
+function calculateSeconds(time) {
   return Math.floor((time) % 60);
 }
 
-function calculateMs (time) {
+function calculateMs(time) {
   return Math.floor((time % 1).toFixed(4) * 1000);
 }
 
